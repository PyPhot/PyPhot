<<<<<<< HEAD
=======
0.5.0dev (2022-05-24)
----------------
- Add inverse variance map which includes photon noise
- Change weight map from 1/BKG to 1/(FLAT*MedianSky)
- Change ccdproc to detproc and add new ImageProc class
- Add Postproc class
- Support external reference catalog for scamp (with datalab requirement if use)
- Simplify pyphot.py

>>>>>>> 1d86ec55
0.4.0 (2022-02-21)
----------------
- Major development for Keck LRIS
- Support detectors with multiple amplifiers
- Improve the overall flowcharting of pyphot.py
- More step-control parameters: skip_master, skip_ccdproc, skip_sciproc, skip_astrometry
- Switch the astrometry mode from calibrating chips individually to calibrating everything in a group
- Minor improvement on master flatframe building
- MaterFrame is a class and supports doing calibrations without science frames

0.3.0 (2022-02-21)
----------------
- Modify README.md on software installation
- Add this file and tag the previous versions
- The final version of doing astrometric calibrations chip-by-chip
- Support multiprocessing
- Some tweaks on Magellan IMACS
- Reduced IMACS data for J0525 field

0.2.0 (2021-07-10)
----------------
- First science-ready pipeline for IMACS
- Major steps on Magellan IMACS data reduction pipeline
- Reduced IMACS data for J1526 field

0.1.0 (2021-06-14)
----------------
- First release of PyPhot

0.0.1 (2021-06-02)
----------------
- First science-ready pipeline for LBC and WIRCam
- Major steps on LBT LBC data reduction pipeline
- Major steps on CFHT WIRCam data reduction pipeline
- Reduced both WIRCam and LBC data for J0100 quasar field
- Photometrically calibrating individual chips/exposures

0.0.0 (2020-12-14)
----------------

Start the development of PyPhot<|MERGE_RESOLUTION|>--- conflicted
+++ resolved
@@ -1,5 +1,3 @@
-<<<<<<< HEAD
-=======
 0.5.0dev (2022-05-24)
 ----------------
 - Add inverse variance map which includes photon noise
@@ -9,7 +7,6 @@
 - Support external reference catalog for scamp (with datalab requirement if use)
 - Simplify pyphot.py
 
->>>>>>> 1d86ec55
 0.4.0 (2022-02-21)
 ----------------
 - Major development for Keck LRIS
